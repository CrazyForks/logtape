{
  "name": "@logtape/logtape",
<<<<<<< HEAD
  "version": "0.12.2",
=======
  "version": "0.11.1",
>>>>>>> fd359065
  "license": "MIT",
  "exports": "./mod.ts",
  "imports": {
    "#util": "./util.ts"
  },
  "exclude": [
<<<<<<< HEAD
    "dist/",
=======
    ".test-report.xml",
>>>>>>> fd359065
    "npm/"
  ],
  "tasks": {
    "build": "pnpm build",
    "test": "deno test",
    "test:node": {
      "dependencies": [
        "build"
      ],
      "command": "node --experimental-transform-types --test"
    },
    "test:bun": {
      "dependencies": [
        "build"
      ],
      "command": "bun test"
    },
    "test-all": {
      "dependencies": [
        "test",
        "test:node",
        "test:bun"
      ]
    }
  }
}<|MERGE_RESOLUTION|>--- conflicted
+++ resolved
@@ -1,21 +1,14 @@
 {
   "name": "@logtape/logtape",
-<<<<<<< HEAD
   "version": "0.12.2",
-=======
-  "version": "0.11.1",
->>>>>>> fd359065
   "license": "MIT",
   "exports": "./mod.ts",
   "imports": {
     "#util": "./util.ts"
   },
   "exclude": [
-<<<<<<< HEAD
+    ".test-report.xml",
     "dist/",
-=======
-    ".test-report.xml",
->>>>>>> fd359065
     "npm/"
   ],
   "tasks": {
