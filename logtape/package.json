--- conflicted
+++ resolved
@@ -1,10 +1,6 @@
 {
   "name": "@logtape/logtape",
-<<<<<<< HEAD
   "version": "1.0.0",
-=======
-  "version": "0.12.1",
->>>>>>> c94c8039
   "description": "Simple logging library with zero dependencies for Deno/Node.js/Bun/browsers",
   "keywords": [
     "logging",
