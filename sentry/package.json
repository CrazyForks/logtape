{
  "name": "@logtape/sentry",
<<<<<<< HEAD
  "version": "1.0.0",
=======
  "version": "0.12.1",
>>>>>>> c94c8039
  "description": "LogTape Sentry sink",
  "keywords": [
    "LogTape",
    "Sentry"
  ],
  "license": "MIT",
  "author": {
    "name": "Hong Minhee",
    "email": "hong@minhee.org",
    "url": "https://hongminhee.org/"
  },
  "homepage": "https://logtape.org/",
  "repository": {
    "type": "git",
    "url": "git+https://github.com/dahlia/logtape.git",
    "directory": "sentry/"
  },
  "bugs": {
    "url": "https://github.com/dahlia/logtape/issues"
  },
  "funding": [
    "https://github.com/sponsors/dahlia"
  ],
  "type": "module",
  "module": "./dist/mod.js",
  "main": "./dist/mod.cjs",
  "types": "./dist/mod.d.ts",
  "exports": {
    ".": {
      "types": {
        "import": "./dist/mod.d.ts",
        "require": "./dist/mod.d.cts"
      },
      "import": "./dist/mod.js",
      "require": "./dist/mod.cjs"
    },
    "./package.json": "./package.json"
  },
  "peerDependencies": {
    "@logtape/logtape": "workspace:"
  },
  "dependencies": {
    "@sentry/core": "^9.28.1"
  },
  "devDependencies": {
    "@std/dotenv": "catalog:",
    "tsdown": "catalog:",
    "typescript": "catalog:"
  },
  "scripts": {
    "build": "tsdown",
    "prepack": "tsdown",
    "prepublish": "tsdown"
  }
}<|MERGE_RESOLUTION|>--- conflicted
+++ resolved
@@ -1,10 +1,6 @@
 {
   "name": "@logtape/sentry",
-<<<<<<< HEAD
   "version": "1.0.0",
-=======
-  "version": "0.12.1",
->>>>>>> c94c8039
   "description": "LogTape Sentry sink",
   "keywords": [
     "LogTape",
